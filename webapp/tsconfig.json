--- conflicted
+++ resolved
@@ -1,3 +1,4 @@
+```json
 {
   "compilerOptions": {
     "target": "ES2020",
@@ -27,12 +28,9 @@
     },
 
     /* Types */
-<<<<<<< HEAD
     "types": ["vite/client", "three", "node", "@testing-library/jest-dom"]
-=======
-    "types": ["vite/client", "three"]
->>>>>>> 5b0ee241
   },
   "include": ["src"],
   "references": [{ "path": "./tsconfig.node.json" }]
-}+}
+```